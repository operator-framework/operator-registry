--- conflicted
+++ resolved
@@ -59,27 +59,7 @@
 	if err != nil {
 		return err
 	}
-<<<<<<< HEAD
-	defer os.RemoveAll(workingDir)
-
-	// Pull the fromIndex
-	if request.FromIndex != "" {
-		i.Logger.Infof("Pulling previous image %s to get metadata", request.FromIndex)
-
-		// Get the old index image's dbLocationLabel to find this path
-		labels, err := i.LabelReader.GetLabelsFromImage(request.FromIndex)
-		if err != nil {
-			return err
-		}
-		if dbLocation, ok := labels[containertools.DbLocationLabel]; ok {
-			// extract the database to the file
-			err = i.ImageReader.GetExistingDatabaseData(request.FromIndex, workingDir)
-			if err != nil {
-				return err
-			}
-=======
 	defer os.RemoveAll(tmpDir)
->>>>>>> 6a831e79
 
 	databaseFile, err := i.getDatabaseFile(tmpDir, request.FromIndex)
 	if err != nil {
@@ -94,32 +74,10 @@
 		Permissive:    request.Permissive,
 	}
 
-	// Add the bundle to the registry
+	// Add the bundles to the registry
 	err = i.RegistryAdder.AddToRegistry(addToRegistryReq)
 	if err != nil {
 		return err
-	}
-
-
-	if request.FromIndex != "" {
-		// Edge case where building from an already existing catalog source
-		// index.db gets saved to /database/database/index.db not /database/index.db
-		finalIndexPath := path.Join(workingDir, defaultDatabaseFile)
-		if !fileExists(finalIndexPath) {
-			w,err := os.Create(finalIndexPath)
-			if err != nil {
-				return err
-			}
-			r,err := os.Open(databaseFile)
-			if err != nil {
-				return err
-			}
-			_,err = io.Copy(w,r)
-			if err != nil {
-				return err
-			}
-			os.RemoveAll(path.Join(workingDir, defaultDatabaseFolder))
-		}
 	}
 
 	// write the dockerfile to disk if generate is set, otherwise shell out to build the image
@@ -159,34 +117,9 @@
 	}
 	defer os.RemoveAll(tmpDir)
 
-<<<<<<< HEAD
-	// Pull the fromIndex
-	if request.FromIndex != "" {
-		i.Logger.Infof("Pulling previous image %s to get metadata", request.FromIndex)
-
-		// Get the old index image's dbLocationLabel to find this path
-		labels, err := i.LabelReader.GetLabelsFromImage(request.FromIndex)
-		if err != nil {
-			return err
-		}
-		if dbLocation, ok := labels[containertools.DbLocationLabel]; ok {
-			i.Logger.Infof("Previous db location %s", dbLocation)
-
-			// extract the database to the file
-			err = i.ImageReader.GetExistingDatabaseData(request.FromIndex, workingDir)
-			if err != nil {
-				return err
-			}
-
-			databaseFile = path.Join(workingDir, dbLocation)
-		}
-	} else {
-		databaseFile = path.Join(workingDir, databaseFile)
-=======
 	databaseFile, err := i.getDatabaseFile(tmpDir, request.FromIndex)
 	if err != nil {
 		return err
->>>>>>> 6a831e79
 	}
 	workingDir := path.Dir(databaseFile)
 
@@ -203,27 +136,6 @@
 		return err
 	}
 
-	if request.FromIndex != "" {
-		// Edge case where building from an already existing catalog source
-		// index.db gets saved to /database/database/index.db not /database/index.db
-		finalIndexPath := path.Join(workingDir, defaultDatabaseFile)
-		if !fileExists(finalIndexPath) {
-			w,err := os.Create(path.Join(workingDir, defaultDatabaseFile))
-			if err != nil {
-				return err
-			}
-			r,err := os.Open(databaseFile)
-			if err != nil {
-				return err
-			}
-			_,err = io.Copy(w,r)
-			if err != nil {
-				return err
-			}
-			os.RemoveAll(path.Join(workingDir, defaultDatabaseFolder))
-		}
-	}
-
 	// write the dockerfile to disk if generate is set, otherwise shell out to build the image
 	if request.Generate {
 		err = i.generateDockerfile(request.BinarySourceImage, request.OutDockerfile, databaseFile)
@@ -240,7 +152,7 @@
 	return nil
 }
 
-func (i ImageIndexer) generateDockerfile(binarySourceImage, outDockerfile, databaseFile string) error {
+func (i ImageIndexer) generateDockerfile(binarySourceImage string, outDockerfile string, databaseFile string) error {
 	databaseFolder := defaultDatabaseFolder
 
 	// create the dockerfile
@@ -327,7 +239,7 @@
 	}
 
 	// extract the database to the working directory
-	err = i.ImageReader.GetImageData(fromIndex, workingDir)
+	err = i.ImageReader.GetExistingDatabaseData(fromIndex, workingDir)
 	if err != nil {
 		return "", err
 	}
