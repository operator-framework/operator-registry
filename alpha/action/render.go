--- conflicted
+++ resolved
@@ -61,7 +61,6 @@
 	skipSqliteDeprecationLog bool
 }
 
-<<<<<<< HEAD
 func nullLogger() *logrus.Entry {
 	logger := logrus.New()
 	logger.SetOutput(io.Discard)
@@ -69,9 +68,6 @@
 }
 
 func (r *Render) Run(ctx context.Context) (*declcfg.DeclarativeConfig, error) {
-=======
-func (r Render) Run(ctx context.Context) (*declcfg.DeclarativeConfig, error) {
->>>>>>> e7ca8e38
 	if r.skipSqliteDeprecationLog {
 		// exhaust once with a no-op function.
 		logDeprecationMessage.Do(func() {})
