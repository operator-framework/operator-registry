language: go
go:
- 1.13
jobs:
  include:
  - os: linux
    arch: ppc64le
    env:
      MAKE: make
  - os: linux
    arch: s390x
    env:
      MAKE: make
  - os: linux
    dist: xenial
    env:
      MAKE: make
  - os: linux
    dist: xenial
    env:
      MAKE: make
<<<<<<< HEAD
    install: |
      curl -sLo minikube "$(curl -sL https://api.github.com/repos/kubernetes/minikube/releases/latest | jq -r '[.assets[] | select(.name == "minikube-linux-amd64")] | first | .browser_download_url')"
      chmod +x minikube
      sudo mv minikube /bin/
      minikube config set vm-driver none
      minikube config set kubernetes-version $(go list -f '{{.Version}}' -m k8s.io/api | sed 's/^v0\./v1./')
  - os: linux
    arch: ppc64le
    dist: xenial
    env: 
      MAKE: make
    install: |
      curl -Lo kubectl https://storage.googleapis.com/kubernetes-release/release/v1.18.0/bin/linux/ppc64le/kubectl && \
      chmod +x kubectl && sudo mv kubectl /usr/local/bin/
      curl -Lo minikube https://storage.googleapis.com/minikube/releases/latest/minikube-linux-ppc64le && \
      chmod +x minikube && sudo mv minikube /usr/local/bin/
      sudo minikube start --vm-driver=none --kubernetes-version=v1.18.0
      sudo minikube update-context
=======
>>>>>>> ca0a69cb
  - os: osx
    install: |
      brew install make
    env:
      MAKE: make
  - os: windows
    env:
      MAKE: mingw32-make
  - os: linux
    dist: xenial
    env:
      MAKE: make
      TEST: e2e
    install: |
      curl -sLo minikube "$(curl -sL https://api.github.com/repos/kubernetes/minikube/releases/latest | jq -r '[.assets[] | select(.name == "minikube-linux-amd64")] | first | .browser_download_url')"
      chmod +x minikube
      sudo mv minikube /bin/
      minikube config set vm-driver none
      minikube config set kubernetes-version $(go list -f '{{.Version}}' -m k8s.io/api | sed 's/^v0\./v1./')
addons:
  apt:
    sources:
    - sourceline: 'ppa:projectatomic/ppa'
    update: true
    packages:
    - podman
    - conntrack
script: |
  "${MAKE}" unit build
  if [[ "$TEST" == "e2e" ]]; then
    sudo minikube start # vm-driver=none requires root
    sudo chown -R "$USER" "$HOME/.kube" "$HOME/.minikube"
    KUBECONFIG="$HOME/.kube/config" make e2e
  fi
notifications:
  email: false
before_deploy:
- ls bin | xargs -n1 -I{} mv bin/{} "bin/$(go env GOOS)-$(go env GOARCH)-{}"
deploy:
  provider: releases
  edge: true
  token:
    secure: 1mcUdIu9BBQloKWHEXIum9XFunDVDtWvbL5HuebsSJOlePTRnccBnhwwyxytkxO8bkWlB7RXRwa2JRKAOtrB2sgyvG4zthQeiyuq3qNRuZPyl/KxcHT5swYhwXaFy2kSmsG3WJy6Yx+Rw82yDelnyUkv2XcJODcU3Sf0CZIaYmCHmT9dFJ97yGd5x/Xbw+ApBIjRYQgL/NCXcvR/7ftIMUGcYc6zSMG9U6eWCvY28gZGhElvywbm51UuwOzK37jNKrp9xe4c+Fbp+7EqEUY4ooxCxX82PmJRDEcdjY0NLdafmPN40TA6oDB1873OEIWCa7+Lfn5k+X+JTcV/rPOfOIRB0vS04m5HWJONu4gNHB5lYl3DRHonbhF4X/hzkujlFGkWB/3XDwSj9X88McL0P7mwZsXV5KsiH7kqH3FTzlH2Fm3OTHhBOEJ1s+OEcwRlBRahh8LfzD6Da7BNncSWi2zdc7erD5WVmeiJngZXzGquo3Ly3GWB9Pfkd0rriclHC0CmIj5EeD7NBnrCu18dwdlKRR5L18dUmoLV1I/IUh0BIn0i7CNt3iw15LVX4Lk6wz2JzEfytGQ3GzfIf4cPjmGqIYwlOUuyiht7AyEUg3QIBiqTbU/PL+krvFhAtf3RkD7/5+NZF6VF4p4hYXJN0sGq3XOsN7Ol1nVvc6RpAlk=
  file_glob: true
  file: bin/**/*-opm
  cleanup: false
  on:
    repo: operator-framework/operator-registry
    tags: true<|MERGE_RESOLUTION|>--- conflicted
+++ resolved
@@ -19,7 +19,6 @@
     dist: xenial
     env:
       MAKE: make
-<<<<<<< HEAD
     install: |
       curl -sLo minikube "$(curl -sL https://api.github.com/repos/kubernetes/minikube/releases/latest | jq -r '[.assets[] | select(.name == "minikube-linux-amd64")] | first | .browser_download_url')"
       chmod +x minikube
@@ -38,8 +37,6 @@
       chmod +x minikube && sudo mv minikube /usr/local/bin/
       sudo minikube start --vm-driver=none --kubernetes-version=v1.18.0
       sudo minikube update-context
-=======
->>>>>>> ca0a69cb
   - os: osx
     install: |
       brew install make
