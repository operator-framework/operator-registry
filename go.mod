--- conflicted
+++ resolved
@@ -1,10 +1,6 @@
 module github.com/operator-framework/operator-registry
 
-<<<<<<< HEAD
-go 1.23.7
-=======
 go 1.24.3
->>>>>>> 53ad34f1
 
 require (
 	github.com/akrylysov/pogreb v0.10.2
